--- conflicted
+++ resolved
@@ -5,11 +5,7 @@
         <div class="row">
             <div class="col-lg-4 col-lg-push-4 col-md-6 col-md-push-3 col-sm-8 col-sm-push-2">
                 <div class="content-box login-form">
-<<<<<<< HEAD
-                    <h1 class="page-title">{{ trans('messages.login') }}</h1>
-=======
                     <h1 class="page-title">{{ trans('home.login_title') }}</h1>
->>>>>>> 12f43d03
                     @if(Session::get('login_errors'))
                         <div class="alert alert-danger alert-dismissable">
                             <button type="button" class="close" data-dismiss="alert" aria-hidden="true">&times;</button>
@@ -26,29 +22,16 @@
 
                     {{ Form::open(['route' => 'auth.login']) }}
                         <div class="form-group">
-<<<<<<< HEAD
-                            {{ Form::label('username', trans('messages.username'), [ 'class' => 'control-label' ]) }}
-                            {{ Form::text('username', null, ['class'=>'form-control', 'placeholder' => trans('messages.username') . '...'])}}
-                        </div>
-                        <div class="form-group".>
-                            {{ Form::label('password', trans('messages.password'), [ 'class' => 'control-label' ]) }}
-                            {{ Form::password('password', ['class'=>'form-control', 'placeholder'=>trans('messages.password') . '...'])}}
-                        </div>
-                        <div class="checkbox">
-                            <label>
-                                {{ Form::checkbox('remember') }} {{ trans('messages.rememberme') }}
-=======
-                            {{ Form::label('username', 'Username', [ 'class' => 'control-label' ]) }}
+                            {{ Form::label('username', trans('home.username'), [ 'class' => 'control-label' ]) }}
                             {{ Form::text('username', null, ['class'=>'form-control', 'placeholder' => trans('home.username_placeholder')])}}
                         </div>
                         <div class="form-group">
-                            {{ Form::label('password', 'Password', [ 'class' => 'control-label' ]) }}
+                            {{ Form::label('password', trans('home.password'), [ 'class' => 'control-label' ]) }}
                             {{ Form::password('password', ['class'=>'form-control', 'placeholder'=>trans('home.password_placeholder')])}}
                         </div>
                         <div class="checkbox">
                             <label>
                                 {{ Form::checkbox('remember') }} {{ trans('home.remember_me') }}
->>>>>>> 12f43d03
                             </label>
                         </div>
                         <div class="form-group">
@@ -58,18 +41,11 @@
 
                     <!--
                     <p class="text-center" style="margin-top:10px;">OR</p>
-<<<<<<< HEAD
-                    <a class="btn btn-default btn-block btn-login-github" href="{{url('login/github')}}"><i class="fa fa-github"></i> Login with Github</a>
+                    <a class="btn btn-default btn-block btn-login-github" href="{{url('login/github')}}"><i class="fa fa-github"></i> {{ trans('home.login_with_github') }}</a>
                     -->
-                    <ul class="nav nav-list">
-                        <li class="text-center"><a href="{{ url('password/remind') }}">{{ trans('messages.lostpassword') }}</a></li>
-                        <li class="text-center"><a href="{{ url('register') }}">{{ trans('messages.signup') }}</a></li>
-=======
-                    <a class="btn btn-default btn-block btn-login-github" href="{{url('login/github')}}"><i class="fa fa-github"></i> {{ trans('home.login_with_github') }}</a>
                     <ul class="nav nav-list">
                         <li class="text-center"><a href="{{ url('password/remind') }}">{{ trans('home.forgot_your_password') }}</a></li>
                         <li class="text-center"><a href="{{ url('register') }}">{{ trans('home.do_not_have_account_yet') }}</a></li>
->>>>>>> 12f43d03
                     </ul>
                 </div>
             </div>
