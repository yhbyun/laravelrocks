@section('title', trans('home.registration'))

@section('content')
    <div class="container">
        <div class="row">
            <div class="col-lg-4 col-lg-push-4 col-md-6 col-md-push-3 col-sm-8 col-sm-push-2">
                <div class="content-box register-form">
<<<<<<< HEAD
                    <h1 class="page-title">{{ trans('messages.signup') }}</h1>
=======
                    <h1 class="page-title">{{ trans('home.registration') }}</h1>
>>>>>>> 12f43d03
                    @if(Session::get('errors'))
                        <div class="alert alert-danger alert-dismissable">
                            <button type="button" class="close" data-dismiss="alert" aria-hidden="true">&times;</button>
                             <h5>{{ trans('home.errors_during_registration') }}</h5>
                             @foreach($errors->all('<li>:message</li>') as $message)
                                {{$message}}
                             @endforeach
                        </div>
                    @endif

                    @if(Session::get('github_email_not_verified'))
                        <div class="alert alert-danger alert-dismissable">
                            <button type="button" class="close" data-dismiss="alert" aria-hidden="true">&times;</button>
                            <h5>{{ trans('home.github_mail_not_verified') }}</h5>
                        </div>
                    @endif

                    {{ Form::open(['route' => 'auth.register']) }}
                        <div class="form-group">
<<<<<<< HEAD
                            {{ Form::label('username', trans('messages.username'), ['class'=>'control-label'])}}
                            {{ Form::text('username', null, ['class'=>'form-control','placeholder'=>trans('messages.username')])}}
                        </div>
                        <div class="form-group">
                            {{ Form::label('email', trans('messages.email'), ['class'=>'control-label'])}}
                            {{ Form::text('email', null, ['class'=>'form-control','placeholder'=>trans('messages.email')])}}
                        </div>
                        <div class="form-group">
                            {{ Form::label('password', trans('messages.password'), ['class'=>'control-label'])}}
                            {{ Form::password('password', ['class'=>'form-control','placeholder'=>trans('messages.password')])}}
                        </div>
                        <div class="form-group">
                            {{ Form::label('password_confirmation', trans('messages.repassword'), ['class'=>'control-label'])}}
                            {{ Form::password('password_confirmation', ['class'=>'form-control','placeholder'=>trans('messages.repassword')])}}
                        </div>
                        <div class="form-group">
                            <button type="submit" class="btn btn-primary btn-block btn-login">{{ trans('messages.signup') }}</button>
                        </div>
                    {{ Form::close() }}

                    <!--
                    <p class="text-center" style="margin-top:10px;">OR</p>
                    <a class="btn btn-default btn-block btn-login-github" href="{{url('login/github')}}"><i class="fa fa-github"></i> Register with Github</a>
                    -->
                    <ul class="nav nav-list">
                        <li class="text-center"><a href="{{ url('login') }}">{{ trans('messages.already-signed') }}</a></li>
=======
                            {{ Form::label('username', trans('home.username'), ['class'=>'control-label'])}}
                            {{ Form::text('username', null, ['class'=>'form-control','placeholder'=>trans('home.username_placeholder')])}}
                        </div>
                        <div class="form-group">
                            {{ Form::label('email', trans('home.email'), ['class'=>'control-label'])}}
                            {{ Form::text('email', null, ['class'=>'form-control','placeholder'=>trans('home.email_placeholder')])}}
                        </div>
                        <div class="form-group">
                            {{ Form::label('password', trans('home.password'), ['class'=>'control-label'])}}
                            {{ Form::password('password', ['class'=>'form-control','placeholder'=>trans('home.password_placeholder')])}}
                        </div>
                        <div class="form-group">
                            {{ Form::label('password_confirmation', trans('home.confirm_password'), ['class'=>'control-label'])}}
                            {{ Form::password('password_confirmation', ['class'=>'form-control','placeholder'=>trans('home.confirm_password_placeholder')])}}
                        </div>
                        <div class="form-group">
                            <button type="submit" class="btn btn-primary btn-block btn-login">{{ trans('home.register') }}</button>
                        </div>
                    {{ Form::close() }}

                    <p class="text-center" style="margin-top:10px;">{{ trans('home.or') }}</p>
                    <a class="btn btn-default btn-block btn-login-github" href="{{url('login/github')}}"><i class="fa fa-github"></i> {{ trans('home.register_with_github') }}</a>
                    <ul class="nav nav-list">
                        <li class="text-center"><a href="{{ url('login') }}">{{ trans('home.already_have_an_account') }}</a></li>
>>>>>>> 12f43d03
                    </ul>
                </div>
            </div>
        </div>
    </div>
@stop<|MERGE_RESOLUTION|>--- conflicted
+++ resolved
@@ -5,11 +5,7 @@
         <div class="row">
             <div class="col-lg-4 col-lg-push-4 col-md-6 col-md-push-3 col-sm-8 col-sm-push-2">
                 <div class="content-box register-form">
-<<<<<<< HEAD
-                    <h1 class="page-title">{{ trans('messages.signup') }}</h1>
-=======
                     <h1 class="page-title">{{ trans('home.registration') }}</h1>
->>>>>>> 12f43d03
                     @if(Session::get('errors'))
                         <div class="alert alert-danger alert-dismissable">
                             <button type="button" class="close" data-dismiss="alert" aria-hidden="true">&times;</button>
@@ -29,34 +25,6 @@
 
                     {{ Form::open(['route' => 'auth.register']) }}
                         <div class="form-group">
-<<<<<<< HEAD
-                            {{ Form::label('username', trans('messages.username'), ['class'=>'control-label'])}}
-                            {{ Form::text('username', null, ['class'=>'form-control','placeholder'=>trans('messages.username')])}}
-                        </div>
-                        <div class="form-group">
-                            {{ Form::label('email', trans('messages.email'), ['class'=>'control-label'])}}
-                            {{ Form::text('email', null, ['class'=>'form-control','placeholder'=>trans('messages.email')])}}
-                        </div>
-                        <div class="form-group">
-                            {{ Form::label('password', trans('messages.password'), ['class'=>'control-label'])}}
-                            {{ Form::password('password', ['class'=>'form-control','placeholder'=>trans('messages.password')])}}
-                        </div>
-                        <div class="form-group">
-                            {{ Form::label('password_confirmation', trans('messages.repassword'), ['class'=>'control-label'])}}
-                            {{ Form::password('password_confirmation', ['class'=>'form-control','placeholder'=>trans('messages.repassword')])}}
-                        </div>
-                        <div class="form-group">
-                            <button type="submit" class="btn btn-primary btn-block btn-login">{{ trans('messages.signup') }}</button>
-                        </div>
-                    {{ Form::close() }}
-
-                    <!--
-                    <p class="text-center" style="margin-top:10px;">OR</p>
-                    <a class="btn btn-default btn-block btn-login-github" href="{{url('login/github')}}"><i class="fa fa-github"></i> Register with Github</a>
-                    -->
-                    <ul class="nav nav-list">
-                        <li class="text-center"><a href="{{ url('login') }}">{{ trans('messages.already-signed') }}</a></li>
-=======
                             {{ Form::label('username', trans('home.username'), ['class'=>'control-label'])}}
                             {{ Form::text('username', null, ['class'=>'form-control','placeholder'=>trans('home.username_placeholder')])}}
                         </div>
@@ -76,12 +44,12 @@
                             <button type="submit" class="btn btn-primary btn-block btn-login">{{ trans('home.register') }}</button>
                         </div>
                     {{ Form::close() }}
-
+                    <!--
                     <p class="text-center" style="margin-top:10px;">{{ trans('home.or') }}</p>
                     <a class="btn btn-default btn-block btn-login-github" href="{{url('login/github')}}"><i class="fa fa-github"></i> {{ trans('home.register_with_github') }}</a>
+                    -->
                     <ul class="nav nav-list">
                         <li class="text-center"><a href="{{ url('login') }}">{{ trans('home.already_have_an_account') }}</a></li>
->>>>>>> 12f43d03
                     </ul>
                 </div>
             </div>
