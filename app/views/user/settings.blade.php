--- conflicted
+++ resolved
@@ -115,11 +115,7 @@
           {{ Form::open(array('role'=>'form','id'=>'loginform','class'=>'form-horizontal'))}}
           <fieldset>
             <div class="form-group {{Session::get('username_required')? 'has-error': ''}}">
-<<<<<<< HEAD
-              <label for="username" class="col-lg-4 control-label">{{ trans('messages.username') }}</label>
-=======
               <label for="username" class="col-lg-4 control-label">{{ trans('user.username') }}</label>
->>>>>>> 12f43d03
               <div class="col-lg-8">
                 {{ Form::text('username', Auth::user()->username, array('class'=>'form-control','placeholder'=>'Username'))}}
                 @if(Session::get('username_required'))
@@ -129,22 +125,14 @@
 
             </div>
             <div class="form-group">
-<<<<<<< HEAD
-              <label for="email" class="col-lg-4 control-label">{{ trans('messages.email') }}</label>
-=======
               <label for="email" class="col-lg-4 control-label">{{ trans('user.email') }}</label>
->>>>>>> 12f43d03
               <div class="col-lg-8">
                 <input type="email" disabled class="form-control" id="email" placeholder="{{Auth::user()->email}}">
               </div>
             </div>
 
             <div class="form-group">
-<<<<<<< HEAD
-              <label for="avatar" class="col-lg-4 control-label">{{ trans('messages.profile-picture') }}</label>
-=======
               <label for="avatar" class="col-lg-4 control-label">{{ trans('user.profile_picture') }}</label>
->>>>>>> 12f43d03
               <div class="col-lg-8">
                 <input type="hidden" id="avatar-hidden" name="avatar" value="">
                 <div id="upload-avatar" class="upload-avatar">
@@ -166,21 +154,13 @@
             </div>
 
             <div class="form-group">
-<<<<<<< HEAD
-              <label for="password" class="col-lg-4 control-label">{{ trans('messages.password') }}</label>
-=======
               <label for="password" class="col-lg-4 control-label">{{ trans('user.password') }}</label>
->>>>>>> 12f43d03
               <div class="col-lg-8">
                 {{ Form::password('password', array('class'=>'form-control','placeholder'=> trans('user.new_password')))}}
               </div>
             </div>
             <div class="form-group">
-<<<<<<< HEAD
-              <label for="password_confirmation" class="col-lg-4 control-label">{{ trans('messages.repassword') }}</label>
-=======
               <label for="password_confirmation" class="col-lg-4 control-label">{{ trans('user.confirm_password') }}</label>
->>>>>>> 12f43d03
               <div class="col-lg-8">
                 {{ Form::password('password_confirmation', array('class'=>'form-control','placeholder'=>trans('user.confirm_password')))}}
               </div>
