--- conflicted
+++ resolved
@@ -19,32 +19,19 @@
 				{{ Navigation::make(Request::path()) }}
 
 				@if(Auth::guest())
-<<<<<<< HEAD
-					<li class="visible-xs"><a href="{{ url('register') }}">{{ trans('messages.signup') }}</a></li>
-					<li class="visible-xs"><a href="{{ url('login') }}">{{ trans('messages.login') }}</a></li>
-				@else
-					<li class="visible-xs"><a href="{{ url('user') }}">My profile</a></li>
-					<li class="visible-xs"><a href="{{ url('logout') }}">{{ trans('messages.logout') }}</a></li>
-=======
 					<li class="visible-xs"><a href="{{ url('register') }}">{{ trans('partials.register') }}</a></li>
 					<li class="visible-xs"><a href="{{ url('login') }}">{{ trans('partials.login') }}</a></li>
 				@else
 					<li class="visible-xs"><a href="{{ url('user') }}">{{ trans('partials.my_profile') }}</a></li>
 					<li class="visible-xs"><a href="{{ url('logout') }}">{{ trans('partials.logout') }}</a></li>
->>>>>>> 12f43d03
 				@endif
 
 			</ul>
 
 			<div class="navbar-right hidden-xs">
 				@if(Auth::guest())
-<<<<<<< HEAD
-					<a href="{{ url('register') }}" class="btn btn-primary">{{ trans('messages.signup') }}</a>
-					<a href="{{ url('login') }}" class="btn btn-primary">{{ trans('messages.login') }}</a>
-=======
 					<a href="{{ url('register') }}" class="btn btn-primary">{{ trans('partials.register') }}</a>
 					<a href="{{ url('login') }}" class="btn btn-primary">{{ trans('partials.login') }}</a>
->>>>>>> 12f43d03
 				@else
 				<ul class="nav">
 					<li class="dropdown {{( Request::segment(2) == 'settings' || Request::segment(2)=='favorites' ? 'active' : false )}}">
@@ -53,17 +40,10 @@
 					  <b class="caret"></b>
 					  </a>
 					  <ul class="dropdown-menu">
-<<<<<<< HEAD
-					  	<li class="{{( Request::segment('1') == 'user' && Request::segment('2') == '' ? 'active' : false )}}"><a href="{{ url('user')}}">My tricks</a></li>
-					    <li class="{{( Request::segment('2') == 'favorites' ? 'active' : false )}}"><a href="{{ url('user/favorites')}}">My Favorites</a></li>
-					    <li class="{{( Request::segment('2') == 'settings' ? 'active' : false )}}"><a href="{{ url('user/settings')}}">{{ trans('messages.settings') }}</a></li>
-					    <li><a href="{{ url('logout')}}">{{ trans('messages.logout') }}</a></li>
-=======
 				  	<li class="{{( Request::segment('1') == 'user' && Request::segment('2') == '' ? 'active' : false )}}"><a href="{{ url('user')}}">{{ trans('partials.my_tricks') }}</a></li>
 					    <li class="{{( Request::segment('2') == 'favorites' ? 'active' : false )}}"><a href="{{ url('user/favorites')}}">{{ trans('partials.my_favorites') }}</a></li>
 					    <li class="{{( Request::segment('2') == 'settings' ? 'active' : false )}}"><a href="{{ url('user/settings')}}">{{ trans('partials.settings') }}</a></li>
 					    <li><a href="{{ url('logout')}}">{{ trans('partials.logout') }}</a></li>
->>>>>>> 12f43d03
 					  </ul>
 					</li>
 				</ul>
