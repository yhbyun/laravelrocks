--- conflicted
+++ resolved
@@ -1,7 +1,6 @@
 <div id="footer">
   <div class="container">
-<<<<<<< HEAD
-    <p class="text-muted credit">Website based on <a href="http://laravel-tricks.com">laraveltricks</a> by <a target="_blank" href="http://about.me/yhbyun">YongHun Byun</a>
+    <p class="text-muted credit">{{ trans('partials.credits') }}</a>
     <span class="pull-right">
         <a target="_blank" href="http://twitter.com/laravelrocks" title="Follow updates"><i class="fa fa-twitter fa-lg"></i></a>
         |
@@ -9,10 +8,6 @@
         |
         <a href="{{ route('feed.atom') }}" tile="RSS feed"><i class="fa fa-rss fa-lg"></i></a>
     </span>
-=======
-    <p class="text-muted credit">{{ trans('partials.credits') }} | <a href="{{ url('about') }}">{{ trans('partials.about') }}</a>
-    <span class="pull-right">{{ trans('partials.footer_links') }}</span>
->>>>>>> 12f43d03
     </p>
   </div>
 </div>